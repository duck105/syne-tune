--- conflicted
+++ resolved
@@ -509,7 +509,7 @@
                and super(Categorical, self).__eq__(other) \
                and self.categories == other.categories
 
-
+      
 class Function(Domain):
     class _CallSampler(BaseSampler):
         def sample(self,
@@ -598,14 +598,9 @@
     If `cast_int`, the value type is int (rounding after the transform).
 
     """
-<<<<<<< HEAD
-    def __init__(self, lower: float, upper: float, size: int, log_scale: bool = False, cast_int: bool = False):
-        assert lower <= upper
-=======
     def __init__(self, lower: float, upper: float, size: int,
                  log_scale: bool = False, cast_int: bool = False):
         assert lower < upper
->>>>>>> bbe32539
         assert size >= 2
         if log_scale:
             assert lower > 0.0
@@ -613,13 +608,8 @@
         self.lower = lower
         self.upper = upper
         self.log_scale = log_scale
-<<<<<<< HEAD
-        self.size = size
-        self.cast_int = cast_int
-=======
         self.cast_int = cast_int
         self.size = size
->>>>>>> bbe32539
         if not log_scale:
             self._lower_internal = lower
             self._step_internal = (upper - lower) / (size - 1)
@@ -633,34 +623,24 @@
         y = x * self._step_internal + self._lower_internal
         if self.log_scale:
             y = np.exp(y)
-<<<<<<< HEAD
-        res = float(np.clip(y, self.lower, self.upper))
-        if self.cast_int:
-            res = int(np.rint(res))
-        return res
-=======
         y = np.clip(y, self.lower, self.upper)
         if not self.cast_int:
             return float(y)
         else:
             return int(np.round(y))
->>>>>>> bbe32539
 
     @property
     def value_type(self):
         return float if not self.cast_int else int
 
     def _map_to_int(self, value) -> int:
-        if self._step_internal == 0:
-            return self.lower
-        else:
-            int_value = np.clip(value, self.lower, self.upper)
-            if self.log_scale:
-                int_value = np.log(int_value)
-            sz = len(self._uniform_int)
-            return int(np.clip(round(
-                (int_value - self._lower_internal) / self._step_internal),
-                0, sz - 1))
+        int_value = np.clip(value, self.lower, self.upper)
+        if self.log_scale:
+            int_value = np.log(int_value)
+        sz = len(self._uniform_int)
+        return int(np.clip(round(
+            (int_value - self._lower_internal) / self._step_internal),
+            0, sz - 1))
 
     def cast(self, value):
         return self._map_from_int(self._map_to_int(value))
@@ -956,14 +936,11 @@
 
 
 def to_dict(x: "Domain") -> Dict:
-<<<<<<< HEAD
-=======
     """
     We assume that for each `Domain` subclass, the `__init__` kwargs are
     also members, and all other members start with `_`.
 
     """
->>>>>>> bbe32539
     domain_kwargs = {
         k: v for k, v in x.__dict__.items()
         if k != 'sampler' and not k.startswith('_')}
