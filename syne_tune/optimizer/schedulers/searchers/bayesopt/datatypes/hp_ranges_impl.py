# Copyright 2021 Amazon.com, Inc. or its affiliates. All Rights Reserved.
#
# Licensed under the Apache License, Version 2.0 (the "License").
# You may not use this file except in compliance with the License.
# A copy of the License is located at
#
#     http://www.apache.org/licenses/LICENSE-2.0
#
# or in the "license" file accompanying this file. This file is distributed
# on an "AS IS" BASIS, WITHOUT WARRANTIES OR CONDITIONS OF ANY KIND, either
# express or implied. See the License for the specific language governing
# permissions and limitations under the License.
from abc import ABC, abstractmethod
from typing import Tuple, Dict, List, Any, Optional
import numpy as np

from syne_tune.search_space import Domain, is_log_space, FiniteRange, Categorical
from syne_tune.optimizer.schedulers.searchers.bayesopt.datatypes.common \
    import Hyperparameter, Configuration
from syne_tune.optimizer.schedulers.searchers.bayesopt.datatypes.hp_ranges \
    import HyperparameterRanges
from syne_tune.optimizer.schedulers.searchers.bayesopt.datatypes.scaling \
    import Scaling, LinearScaling, LogScaling

__all__ = ['HyperparameterRangesImpl']

# Epsilon margin to account for numerical errors
EPS = 1e-8


class HyperparameterRange(ABC):
    def __init__(self, name: str):
        self._name = name

    @property
    def name(self) -> str:
        return self._name

    @abstractmethod
    def to_ndarray(self, hp: Hyperparameter) -> np.ndarray:
        pass

    @abstractmethod
    def from_ndarray(self, cand_ndarray: np.ndarray) -> Hyperparameter:
        pass

    def ndarray_size(self) -> int:
        return 1

    @abstractmethod
    def get_ndarray_bounds(self) -> List[Tuple[float, float]]:
        pass


def scale_from_zero_one(
        value: float, lower_bound: float, upper_bound: float, scaling: Scaling,
        lower_internal: float, upper_internal: float):
    assert -EPS <= value <= 1.0 + EPS, value
    range = upper_internal - lower_internal
    hp = lower_bound
    if range > 0:
        internal_value = value * range + lower_internal
        hp = np.clip(
            scaling.from_internal(internal_value), lower_bound, upper_bound)
    return hp


class HyperparameterRangeContinuous(HyperparameterRange):
    def __init__(
            self, name: str, lower_bound: float, upper_bound: float,
            scaling: Scaling, active_lower_bound: float = None,
            active_upper_bound: float = None):
        """
        Real valued hyperparameter.
        If `active_lower_bound` and/or `active_upper_bound` are given, the
        feasible interval for values of new configs is reduced, but data can
        still contain configs with values in `[lower_bound, upper_bound]`, and
        internal encoding is done w.r.t. this original range.

        :param name: unique name of the hyperparameter.
        :param lower_bound: inclusive lower bound on all the values that
            parameter can take.
        :param upper_bound: inclusive upper bound on all the values that
            parameter can take.
        :param scaling: determines how the values of the parameter are enumerated internally.
            The parameter value is expressed as parameter = scaling(internal), where internal
            is internal representation of parameter, which is a real value, normally in range
            [0, 1]. To optimize the parameter, the internal is varied, and the parameter to be
            tested is calculated from such internal representation.
        :param active_lower_bound: See above
        :param active_upper_bound: See above
        """
        super().__init__(name)
        assert lower_bound <= upper_bound
        self.lower_bound = lower_bound
        self.upper_bound = upper_bound
        self.scaling = scaling
        self.lower_internal = scaling.to_internal(lower_bound)
        self.upper_internal = scaling.to_internal(upper_bound)
        if active_lower_bound is None:
            active_lower_bound = lower_bound
        if active_upper_bound is None:
            active_upper_bound = upper_bound
        assert lower_bound <= active_upper_bound <= upper_bound
        assert lower_bound <= active_lower_bound <= upper_bound
        assert active_lower_bound <= active_upper_bound
        self._ndarray_bounds = [(self.to_ndarray(active_lower_bound)[0],
                                 self.to_ndarray(active_upper_bound)[0])]

    def to_ndarray(self, hp: Hyperparameter) -> np.ndarray:
        assert self.lower_bound - EPS <= hp <= self.upper_bound + EPS, (hp, self)
        # convert everything to internal scaling, and then normalize between zero and one
        lower, upper = self.lower_internal, self.upper_internal
        if upper == lower:
            result = 0.0  # if the bounds are fixed for a dimension
        else:
            hp_internal = self.scaling.to_internal(hp)
            result = np.clip((hp_internal - lower) / (upper - lower), 0.0, 1.0)
        return np.array([result])

    def from_ndarray(self, ndarray: np.ndarray) -> Hyperparameter:
        return scale_from_zero_one(
            ndarray.item(), self.lower_bound, self.upper_bound, self.scaling,
            self.lower_internal, self.upper_internal)

    def __repr__(self) -> str:
        return "{}({}, {}, {}, {})".format(
            self.__class__.__name__, repr(self.name),
            repr(self.scaling), repr(self.lower_bound), repr(self.upper_bound))

    def __eq__(self, other: object) -> bool:
        if isinstance(other, HyperparameterRangeContinuous):
            return self.name == other.name \
                   and self.lower_bound == other.lower_bound \
                   and self.upper_bound == other.upper_bound \
                   and self.scaling == other.scaling
        return False

    def get_ndarray_bounds(self) -> List[Tuple[float, float]]:
        return self._ndarray_bounds


class HyperparameterRangeInteger(HyperparameterRange):
    def __init__(
            self, name: str, lower_bound: int, upper_bound: int,
            scaling: Scaling, active_lower_bound: int = None,
            active_upper_bound: int = None):
        """
        Both bounds are INCLUDED in the valid values. Under the hood generates a continuous
        range from lower_bound - 0.5 to upper_bound + 0.5.
        See docs for continuous hyperparameter for more information.
        """
        super().__init__(name)
        assert lower_bound <= upper_bound
        self.lower_bound = int(lower_bound)
        self.upper_bound = int(upper_bound)
        self.active_lower_bound = self.lower_bound if active_lower_bound is None \
            else int(active_lower_bound)
        self.active_upper_bound = self.upper_bound if active_upper_bound is None \
            else int(active_upper_bound)
        self._continuous_range = HyperparameterRangeContinuous(
            name, self.lower_bound - 0.5 + EPS, self.upper_bound + 0.5 - EPS,
            scaling, self.active_lower_bound - 0.5 + EPS,
            self.active_upper_bound + 0.5 - EPS)

    @property
    def scaling(self) -> Scaling:
        return self._continuous_range.scaling

    def to_ndarray(self, hp: Hyperparameter) -> np.ndarray:
        return self._continuous_range.to_ndarray(float(hp))

    def _round_to_int(self, value: float) -> int:
        return np.clip(int(round(value)), self.lower_bound, self.upper_bound)

    def from_ndarray(self, ndarray: np.ndarray) -> Hyperparameter:
        continuous = self._continuous_range.from_ndarray(ndarray)
        return self._round_to_int(continuous)

    def __repr__(self) -> str:
        return "{}({}, {}, {}, {})".format(
            self.__class__.__name__, repr(self.name),
            repr(self.scaling), repr(self.lower_bound), repr(self.upper_bound))

    def __eq__(self, other):
        if isinstance(other, HyperparameterRangeInteger):
            return self.name == other.name \
                   and self.lower_bound == other.lower_bound \
                   and self.upper_bound == other.upper_bound \
                   and self.scaling == other.scaling
        return False

    def get_ndarray_bounds(self) -> List[Tuple[float, float]]:
        return self._continuous_range.get_ndarray_bounds()


class HyperparameterRangeFiniteRange(HyperparameterRange):
    def __init__(
            self, name: str, lower_bound: float, upper_bound: float,
            size: int, scaling: Scaling):
        """
        See :class:`FiniteRange` in `search_space`. Internally, we use an int
        with linear scaling.
        Note: Different to `HyperparameterRangeContinuous`, we require that
        `lower_bound < upper_bound` and `size >=2`.

        """
        super().__init__(name)
        assert lower_bound < upper_bound
        assert size >= 2
        self.lower_bound = lower_bound
        self.upper_bound = upper_bound
        self._scaling = scaling
        self._lower_internal = scaling.to_internal(lower_bound)
        self._upper_internal = scaling.to_internal(upper_bound)
        self._step_internal = \
            (self._upper_internal - self._lower_internal) / (size - 1)
        self._range_int = HyperparameterRangeInteger(
            name=name + '_INTERNAL', lower_bound=0, upper_bound=size - 1,
            scaling=LinearScaling())

    @property
    def scaling(self) -> Scaling:
        return self._scaling

    def _map_from_int(self, x: int) -> float:
        y = x * self._step_internal + self._lower_internal
        return np.clip(self._scaling.from_internal(y), self.lower_bound,
                       self.upper_bound)

    def _map_to_int(self, y: float) -> int:
        y_int = np.clip(self._scaling.to_internal(y), self._lower_internal,
                        self._upper_internal)
        return int(round((y_int - self._lower_internal) / self._step_internal))

    def to_ndarray(self, hp: Hyperparameter) -> np.ndarray:
        return self._range_int.to_ndarray(self._map_to_int(hp))

    def from_ndarray(self, ndarray: np.ndarray) -> Hyperparameter:
        int_val = self._range_int.from_ndarray(ndarray)
        return self._map_from_int(int_val)

    def __repr__(self) -> str:
        return "{}({}, {}, {}, {})".format(
            self.__class__.__name__, repr(self.name),
            repr(self.scaling), repr(self.lower_bound), repr(self.upper_bound))

    def __eq__(self, other):
        if isinstance(other, HyperparameterRangeFiniteRange):
            return self.name == other.name \
                   and self.lower_bound == other.lower_bound \
                   and self.upper_bound == other.upper_bound \
                   and self._scaling == other._scaling \
                   and self._range_int.upper_bound == other.   _range_int.upper_bound
        return False

    def get_ndarray_bounds(self) -> List[Tuple[float, float]]:
        return self._range_int.get_ndarray_bounds()


class HyperparameterRangeCategorical(HyperparameterRange):
    def __init__(
            self, name: str, choices: Tuple[Any, ...],
            active_choices: Tuple[Any, ...] = None):
        """
        Can take on discrete set of values.
        :param name: name of dimension.
        :param choices: possible values of the hyperparameter
        :param active_choices: If given, must be nonempty subset of `choices`.
        """
        super().__init__(name)
        self._assert_choices(choices)
        self.choices = list(choices)
        self.num_choices = len(self.choices)
<<<<<<< HEAD
        assert self.num_choices >= 1
=======
        assert self.num_choices > 0
>>>>>>> 90d2cb79
        if active_choices is None:
            if self.num_choices > 1:
                self._ndarray_bounds = [(0.0, 1.0)] * self.num_choices
            else:
                self._ndarray_bounds = [(1.0, 1.0)]
        else:
            self._assert_choices(active_choices)
            _active_choices = set(active_choices)
            num_active_choices = len(active_choices)
            self._ndarray_bounds = [(0.0, 0.0)] * self.num_choices
            num = 0
            val_nonzero = (0.0, 1.0) if num_active_choices > 1 else (1.0, 1.0)
            for pos, val in enumerate(self.choices):
                if val in _active_choices:
                    self._ndarray_bounds[pos] = val_nonzero
                    num += 1
            assert num == num_active_choices, \
                f"active_choices = {active_choices} must be a subset of " +\
                f"choices = {choices}"

    @staticmethod
    def _assert_value_type(value):
        assert isinstance(value, str) or isinstance(value, int) or \
            isinstance(value, float), \
            f"value = {value} has type {type(value)}, must be str, int, or float"

    @staticmethod
    def _assert_choices(choices: Tuple[Any, ...]):
        assert len(choices) > 0
        HyperparameterRangeCategorical._assert_value_type(choices[0])
        value_type = type(choices[0])
        assert any(type(x) == value_type for x in choices), \
            f"All entries in choices = {choices} must have the same type {value_type}"

    def to_ndarray(self, hp: Hyperparameter) -> np.ndarray:
        self._assert_value_type(hp)
        assert hp in self.choices, "{} not in {}".format(hp, self)
        idx = self.choices.index(hp)
        result = np.zeros(shape=(self.num_choices,))
        result[idx] = 1.0
        return result

    def from_ndarray(self, cand_ndarray: np.ndarray) -> Hyperparameter:
        assert len(cand_ndarray) == self.num_choices, (cand_ndarray, self)
        return self.choices[int(np.argmax(cand_ndarray))]

    def ndarray_size(self) -> int:
        return self.num_choices

    def __repr__(self) -> str:
        return "{}({}, {})".format(
            self.__class__.__name__, repr(self.name), repr(self.choices)
        )

    def __eq__(self, other) -> bool:
        if isinstance(other, HyperparameterRangeCategorical):
            return self.name == other.name \
                   and self.choices == other.choices
        return False

    def get_ndarray_bounds(self) -> List[Tuple[float, float]]:
        return self._ndarray_bounds


class HyperparameterRangesImpl(HyperparameterRanges):
    """
    Basic implementation of :class:`HyperparameterRanges`. 
    """
    def __init__(self, config_space: Dict, name_last_pos: str = None,
                 value_for_last_pos=None, active_config_space: Dict = None,
                 prefix_keys: Optional[List[str]] = None):
        super().__init__(config_space, name_last_pos, value_for_last_pos,
                         active_config_space, prefix_keys)
        hp_ranges = []
        for name in self.internal_keys:
            hp_range = self.config_space[name]
            assert isinstance(hp_range, Domain)
            is_log = is_log_space(hp_range)
            tp = hp_range.value_type
            if isinstance(hp_range, Categorical):
                if name in self.active_config_space:
                    active_choices = tuple(
                        self.active_config_space[name].categories)
                else:
                    active_choices = None
                hp_ranges.append(HyperparameterRangeCategorical(
                    name, choices=tuple(hp_range.categories),
                    active_choices=active_choices))
            else:
                scaling = LogScaling() if is_log else LinearScaling()
                kwargs = {
                    'name': name,
                    'lower_bound': hp_range.lower,
                    'upper_bound': hp_range.upper,
                    'scaling': scaling}
                if isinstance(hp_range, FiniteRange):
                    assert name not in self.active_config_space, \
                        f"Parameter '{name}' of type FiniteRange cannot be used in active_config_space"
                    hp_ranges.append(HyperparameterRangeFiniteRange(
                        **kwargs, size=len(hp_range)))
                else:
                    # Note: If `hp_range` is logarithmic, it has a base.
                    # Since both the loguniform distribution and the internal
                    # encoding are independent of this base, we can just ignore
                    # it here (we use natural logarithms internally).
                    if name in self.active_config_space:
                        active_hp_range = self.active_config_space[name]
                        kwargs.update({
                            'active_lower_bound': active_hp_range.lower,
                            'active_upper_bound': active_hp_range.upper})
                    if tp == float:
                        hp_ranges.append(HyperparameterRangeContinuous(**kwargs))
                    else:
                        hp_ranges.append(HyperparameterRangeInteger(**kwargs))
        self._hp_ranges = hp_ranges
        self._ndarray_size = sum(d.ndarray_size() for d in hp_ranges)

    def to_ndarray(self, config: Configuration) -> np.ndarray:
        config_tpl = self.config_to_tuple(config)
        pieces = [hp_range.to_ndarray(hp)
                  for hp_range, hp in zip(self._hp_ranges, config_tpl)]
        return np.hstack(pieces)

    def from_ndarray(self, enc_config: np.ndarray) -> Configuration:
        """
        Converts a config from internal ndarray representation (fed to the GP)
        into an external config.

        For numerical HPs it assumes values scaled between 0.0 and 1.0, for
        categorical HPs it assumes one scalar per category, which will convert
        to the category with the highest value.
        """
        enc_config = enc_config.reshape((-1, 1))
        assert enc_config.size == self._ndarray_size, \
            (enc_config.size, self._ndarray_size)
        hps = []
        start = 0
        for hp_range in self._hp_ranges:
            end = start + hp_range.ndarray_size()
            enc_attr = enc_config[start:end]
            hps.append(hp_range.from_ndarray(enc_attr))
            start = end
        return self.tuple_to_config(tuple(hps))

    def get_ndarray_bounds(self) -> List[Tuple[float, float]]:
        bounds = [x for hp_range in self._hp_ranges
                  for x in hp_range.get_ndarray_bounds()]
        if self.is_attribute_fixed():
            hp_range = self._hp_ranges[-1]
            assert hp_range.name == self.name_last_pos
            enc_fixed = hp_range.to_ndarray(
                self.value_for_last_pos).reshape((-1,))
            offset = self.ndarray_size() - enc_fixed.size
            for i, val in enumerate(enc_fixed):
                bounds[i + offset] = (val, val)
        return bounds

    def __repr__(self) -> str:
        return "{}{}".format(
            self.__class__.__name__, repr(self._hp_ranges)
        )

    def __eq__(self, other: object) -> bool:
        if isinstance(other, HyperparameterRangesImpl):
            return self._hp_ranges == other._hp_ranges
        return False<|MERGE_RESOLUTION|>--- conflicted
+++ resolved
@@ -272,11 +272,8 @@
         self._assert_choices(choices)
         self.choices = list(choices)
         self.num_choices = len(self.choices)
-<<<<<<< HEAD
         assert self.num_choices >= 1
-=======
         assert self.num_choices > 0
->>>>>>> 90d2cb79
         if active_choices is None:
             if self.num_choices > 1:
                 self._ndarray_bounds = [(0.0, 1.0)] * self.num_choices
